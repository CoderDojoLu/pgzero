--- conflicted
+++ resolved
@@ -14,11 +14,7 @@
 
 setup(
     name='pgzero',
-<<<<<<< HEAD
-    version='1.1s',
-=======
-    version='1.2a1',
->>>>>>> 29ab4e62
+    version='1.2a1s',
     description="A zero-boilerplate 2D games framework",
     long_description=LONG_DESCRIPTION,
     author='Daniel Pope',

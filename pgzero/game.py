--- conflicted
+++ resolved
@@ -189,12 +189,17 @@
             return draw
 
     def run(self):
-<<<<<<< HEAD
         if os.environ.get('DEBUG'):
             print("Setting global pgzero DEBUG flag")
             DEBUG=True
         else:
             DEBUG=False
+        """Invoke the main loop, and then clean up."""
+        try:
+            self.mainloop()
+        finally:
+            pygame.display.quit()
+            pygame.mixer.quit()
 
         if os.environ.get('DEBUG') and os.environ.get('DEBUG_FPS'):
             print("Printing FPS on console")
@@ -212,17 +217,8 @@
         else:
             FPS=60
 
-=======
-        """Invoke the main loop, and then clean up."""
-        try:
-            self.mainloop()
-        finally:
-            pygame.display.quit()
-            pygame.mixer.quit()
-
     def mainloop(self):
         """Run the main loop of Pygame Zero."""
->>>>>>> 29ab4e62
         clock = pygame.time.Clock()
         self.reinit_screen()
 

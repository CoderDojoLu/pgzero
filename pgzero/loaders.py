--- conflicted
+++ resolved
@@ -205,10 +205,6 @@
 sounds = SoundLoader('sounds')
 fonts = FontLoader('fonts')
 
-<<<<<<< HEAD
-
-=======
->>>>>>> 6c201a8f
 def getfont(
         fontname=None,
         fontsize=None,
@@ -222,18 +218,9 @@
     and so on.
 
     """
-<<<<<<< HEAD
-    if fontname is not None and sysfontname is not None:
-        raise ValueError("Can't set both fontname and sysfontname")
-    if fontname is None and sysfontname is None:
-        fontname = ptext.DEFAULT_FONT_NAME
-    if fontsize is None:
-        fontsize = ptext.DEFAULT_FONT_SIZE
-=======
     fontname = fontname or ptext.DEFAULT_FONT_NAME
     fontsize = fontsize or ptext.DEFAULT_FONT_SIZE
 
->>>>>>> 6c201a8f
     key = (
         fontname,
         fontsize,
@@ -242,19 +229,6 @@
         italic,
         underline
     )
-<<<<<<< HEAD
-    if key in ptext._font_cache:
-        return ptext._font_cache[key]
-    if sysfontname is not None:
-        font = pygame.font.SysFont(
-            sysfontname,
-            fontsize,
-            bool(bold),
-            bool(italic)
-        )
-    else:
-        font = fonts.load(fontname, fontsize)
-=======
 
     if key in ptext._font_cache:
         return ptext._font_cache[key]
@@ -267,21 +241,15 @@
     else:
         font = fonts.load(fontname, fontsize)
 
->>>>>>> 6c201a8f
     if bold is not None:
         font.set_bold(bold)
     if italic is not None:
         font.set_italic(italic)
     if underline is not None:
         font.set_underline(underline)
-<<<<<<< HEAD
+
     ptext._font_cache[key] = font
     return font
-=======
-
-    ptext._font_cache[key] = font
-    return font
-
->>>>>>> 6c201a8f
+
 
 ptext.getfont = getfont
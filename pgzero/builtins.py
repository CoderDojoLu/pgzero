--- conflicted
+++ resolved
@@ -3,11 +3,7 @@
 from .actor import Actor
 from .keyboard import keyboard
 from .animation import animate
-<<<<<<< HEAD
 from .rect import Rect, ZRect
-=======
-from pygame import Rect
->>>>>>> 3e91b592
 
 from .loaders import images, sounds
 
